--- conflicted
+++ resolved
@@ -145,11 +145,8 @@
     group_id = os.environ["GroupId"]
     if group_id in ['None', 'none']:
         group_id = None
-<<<<<<< HEAD
     else:
         group_id = gl.groups.list(search=group_name)[0].id
-=======
->>>>>>> 79eabcc2
 
     # Create the GitLab Project
     try:
